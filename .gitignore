--- conflicted
+++ resolved
@@ -51,7 +51,6 @@
 **/foundry/out/
 **/foundry/.env
 
-
 # wagmi recommends to ignore their generated file
 # /src/abis.ts 
 
@@ -59,16 +58,19 @@
 **/subgraph/node_modules
 **/subgraph/build
 
-<<<<<<< HEAD
+# Wake development tool
 .wake/
-=======
+
 # Logs
 logs
 *.log
 dev-debug.log
+
 # Dependency directories
 node_modules/
+
 # Environment variables
+
 # Editor directories and files
 .idea
 .vscode
@@ -77,7 +79,9 @@
 *.njsproj
 *.sln
 *.sw?
+
 # OS specific
+
 # Task files
 tasks.json
 tasks/ 
@@ -118,5 +122,4 @@
 
 # Backend specific
 backend/.env
-backend/data/
->>>>>>> a5f8e347
+backend/data/